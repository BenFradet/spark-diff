--- conflicted
+++ resolved
@@ -13,13 +13,8 @@
   build:
     runs-on: ubuntu-latest
     steps:
-<<<<<<< HEAD
       - uses: actions/checkout@v5
-      - uses: actions/setup-java@v4
-=======
-      - uses: actions/checkout@v4
       - uses: actions/setup-java@v5
->>>>>>> 07c40bdd
         with:
           distribution: 'zulu'
           java-version: '21'
